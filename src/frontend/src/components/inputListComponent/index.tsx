--- conflicted
+++ resolved
@@ -73,11 +73,7 @@
                 onChange(inputList);
               }}
             >
-<<<<<<< HEAD
-              <XMarkIcon className="w-4 h-4 hover:text-destructive" />
-=======
               <X className="w-4 h-4 hover:text-red-600" />
->>>>>>> 52329b36
             </button>
           )}
         </div>
