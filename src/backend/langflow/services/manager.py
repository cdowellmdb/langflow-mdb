--- conflicted
+++ resolved
@@ -1,11 +1,6 @@
 from langflow.services.schema import ServiceType
-<<<<<<< HEAD
-from typing import TYPE_CHECKING, Dict, List, Optional
-from langflow.utils.logger import logger
-=======
 from typing import TYPE_CHECKING, List, Optional
 from loguru import logger
->>>>>>> e50b5936
 
 if TYPE_CHECKING:
     from langflow.services.factory import ServiceFactory
