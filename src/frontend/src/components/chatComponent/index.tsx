import { Transition } from "@headlessui/react";
<<<<<<< HEAD
import { useMemo, useRef, useState } from "react";
import { useHotkeys } from "react-hotkeys-hook";
import ApiModal from "../../modals/ApiModal";
=======
import { useEffect, useMemo, useRef, useState } from "react";
>>>>>>> 338a236e
import IOModal from "../../modals/IOModal";
import ApiModal from "../../modals/apiModal";
import ShareModal from "../../modals/shareModal";
import useFlowStore from "../../stores/flowStore";
import useFlowsManagerStore from "../../stores/flowsManagerStore";
import { useShortcutsStore } from "../../stores/shortcuts";
import { useStoreStore } from "../../stores/storeStore";
import { classNames } from "../../utils/utils";
import ForwardedIconComponent from "../genericIconComponent";
import { Separator } from "../ui/separator";

export default function FlowToolbar(): JSX.Element {
  function handleAPIWShortcut(e: KeyboardEvent) {
    e.preventDefault();
    setOpenCodeModal((oldOpen) => !oldOpen);
  }

  function handleChatWShortcut(e: KeyboardEvent) {
    if (useFlowStore.getState().hasIO) {
      e.preventDefault();
      setOpen((oldState) => !oldState);
    }
  }

  const openPlayground = useShortcutsStore((state) => state.open);
  const api = useShortcutsStore((state) => state.api);

  useHotkeys(openPlayground, handleChatWShortcut);
  useHotkeys(api, handleAPIWShortcut);
  const [open, setOpen] = useState(false);
  const [openCodeModal, setOpenCodeModal] = useState<boolean>(false);

  const hasIO = useFlowStore((state) => state.hasIO);
  const hasStore = useStoreStore((state) => state.hasStore);
  const validApiKey = useStoreStore((state) => state.validApiKey);
  const currentFlow = useFlowsManagerStore((state) => state.currentFlow);
  const hasApiKey = useStoreStore((state) => state.hasApiKey);

  const prevNodesRef = useRef<any[] | undefined>();

  const ModalMemo = useMemo(
    () => (
      <ShareModal
        is_component={false}
        component={currentFlow!}
        disabled={!hasApiKey || !validApiKey || !hasStore}
      >
        <button
          disabled={!hasApiKey || !validApiKey || !hasStore}
          className={classNames(
            "relative inline-flex h-full w-full items-center justify-center gap-[4px] bg-muted px-5 py-3 text-sm font-semibold text-foreground transition-all duration-150 ease-in-out hover:bg-background hover:bg-hover ",
            !hasApiKey || !validApiKey || !hasStore
              ? " button-disable text-muted-foreground  "
              : ""
          )}
        >
          <ForwardedIconComponent
            name="Share3"
            className={classNames(
              "-m-0.5 -ml-1 h-6 w-6",
              !hasApiKey || !validApiKey || !hasStore
                ? "extra-side-bar-save-disable"
                : ""
            )}
          />
          Share
        </button>
      </ShareModal>
    ),
    [hasApiKey, validApiKey, currentFlow, hasStore]
  );

  return (
    <>
      <Transition
        show={true}
        appear={true}
        enter="transition ease-out duration-300"
        enterFrom="translate-y-96"
        enterTo="translate-y-0"
        leave="transition ease-in duration-300"
        leaveFrom="translate-y-0"
        leaveTo="translate-y-96"
      >
        <div
          className={
            "shadow-round-btn-shadow hover:shadow-round-btn-shadow message-button-position flex items-center justify-center gap-7 rounded-sm  border bg-muted shadow-md transition-all"
          }
        >
          <div className="flex">
            <div className="flex h-full w-full  gap-1 rounded-sm transition-all">
              {hasIO ? (
                <IOModal open={open} setOpen={setOpen} disable={!hasIO}>
                  <div className="relative inline-flex w-full items-center justify-center   gap-1 px-5 py-3 text-sm font-semibold transition-all duration-500 ease-in-out hover:bg-hover">
                    <ForwardedIconComponent
                      name="BotMessageSquareIcon"
                      className={" h-5 w-5 transition-all"}
                    />
                    Playground
                  </div>
                </IOModal>
              ) : (
                <div
                  className={`relative inline-flex w-full cursor-not-allowed items-center justify-center gap-1 px-5 py-3 text-sm font-semibold text-muted-foreground transition-all duration-150 ease-in-out ease-in-out`}
                >
                  <ForwardedIconComponent
                    name="Zap"
                    className={
                      "message-button-icon h-5 w-5 fill-muted-foreground stroke-muted-foreground transition-all"
                    }
                  />
                  Run
                </div>
              )}
            </div>
            <div>
              <Separator orientation="vertical" />
            </div>
            <div className="flex cursor-pointer items-center gap-2">
              {currentFlow && currentFlow.data && (
                <ApiModal
                  flow={currentFlow}
                  open={openCodeModal}
                  setOpen={setOpenCodeModal}
                >
                  <div
                    className={classNames(
                      "relative inline-flex w-full items-center justify-center gap-1 px-5 py-3 text-sm font-semibold text-foreground transition-all duration-150 ease-in-out hover:bg-hover"
                    )}
                  >
                    <ForwardedIconComponent
                      name="Code2"
                      className={" h-5 w-5"}
                    />
                    API
                  </div>
                </ApiModal>
              )}
            </div>
            <div>
              <Separator orientation="vertical" />
            </div>
            <div className="flex items-center gap-2">
              <div
                className={`side-bar-button ${
                  !hasApiKey || !validApiKey || !hasStore
                    ? " cursor-not-allowed"
                    : " cursor-pointer"
                }`}
              >
                {ModalMemo}
              </div>
            </div>
          </div>
        </div>
      </Transition>
    </>
  );
}<|MERGE_RESOLUTION|>--- conflicted
+++ resolved
@@ -1,11 +1,6 @@
 import { Transition } from "@headlessui/react";
-<<<<<<< HEAD
-import { useMemo, useRef, useState } from "react";
 import { useHotkeys } from "react-hotkeys-hook";
-import ApiModal from "../../modals/ApiModal";
-=======
 import { useEffect, useMemo, useRef, useState } from "react";
->>>>>>> 338a236e
 import IOModal from "../../modals/IOModal";
 import ApiModal from "../../modals/apiModal";
 import ShareModal from "../../modals/shareModal";
