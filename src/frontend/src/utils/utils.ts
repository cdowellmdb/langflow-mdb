import { ColDef, ColGroupDef } from "ag-grid-community";
import clsx, { ClassValue } from "clsx";
import { twMerge } from "tailwind-merge";
import TableAutoCellRender from "../components/tableAutoCellRender";
import { APIDataType, TemplateVariableType } from "../types/api";
import {
  groupedObjType,
  nodeGroupedObjType,
  tweakType,
} from "../types/components";
import { NodeType } from "../types/flow";
import { FlowState } from "../types/tabs";

export function classNames(...classes: Array<string>): string {
  return classes.filter(Boolean).join(" ");
}

export function cn(...inputs: ClassValue[]): string {
  return twMerge(clsx(inputs));
}

export function toNormalCase(str: string): string {
  let result = str
    .split("_")
    .map((word, index) => {
      if (index === 0) {
        return word[0].toUpperCase() + word.slice(1).toLowerCase();
      }
      return word.toLowerCase();
    })
    .join(" ");

  return result
    .split("-")
    .map((word, index) => {
      if (index === 0) {
        return word[0].toUpperCase() + word.slice(1).toLowerCase();
      }
      return word.toLowerCase();
    })
    .join(" ");
}

export function normalCaseToSnakeCase(str: string): string {
  return str
    .split(" ")
    .map((word, index) => {
      if (index === 0) {
        return word[0].toUpperCase() + word.slice(1).toLowerCase();
      }
      return word.toLowerCase();
    })
    .join("_");
}

export function toTitleCase(
  str: string | undefined,
  isNodeField?: boolean,
): string {
  if (!str) return "";
  let result = str
    .split("_")
    .map((word, index) => {
      if (isNodeField) return word;
      if (index === 0) {
        return checkUpperWords(
          word[0].toUpperCase() + word.slice(1).toLowerCase(),
        );
      }
      return checkUpperWords(word.toLowerCase());
    })
    .join(" ");

  return result
    .split("-")
    .map((word, index) => {
      if (isNodeField) return word;
      if (index === 0) {
        return checkUpperWords(
          word[0].toUpperCase() + word.slice(1).toLowerCase(),
        );
      }
      return checkUpperWords(word.toLowerCase());
    })
    .join(" ");
}

export const upperCaseWords: string[] = ["llm", "uri"];
export function checkUpperWords(str: string): string {
  const words = str.split(" ").map((word) => {
    return upperCaseWords.includes(word.toLowerCase())
      ? word.toUpperCase()
      : word[0].toUpperCase() + word.slice(1).toLowerCase();
  });

  return words.join(" ");
}

export function buildInputs(): string {
  return '{"input_value": "message"}';
}

export function getRandomKeyByssmm(): string {
  const now = new Date();
  const seconds = String(now.getSeconds()).padStart(2, "0");
  const milliseconds = String(now.getMilliseconds()).padStart(3, "0");
  return seconds + milliseconds + Math.abs(Math.floor(Math.random() * 10001));
}

export function buildTweakObject(tweak: tweakType) {
  tweak.forEach((el) => {
    Object.keys(el).forEach((key) => {
      for (let kp in el[key]) {
        try {
          el[key][kp] = JSON.parse(el[key][kp]);
        } catch {}
      }
    });
  });
  const tweakString = JSON.stringify(tweak.at(-1), null, 2);
  return tweakString;
}

/**
 * Function to get Chat Input Field
 * @param {FlowsState} tabsState - The current tabs state.
 * @returns {string} - The chat input field
 */
export function getChatInputField(flowState?: FlowState) {
  let chat_input_field = "text";

  if (flowState && flowState.input_keys) {
    chat_input_field = Object.keys(flowState.input_keys!)[0];
  }
  return chat_input_field;
}

export function getOutputIds(flow) {
  const nodes = flow.data!.nodes;

  const arrayOfOutputs = nodes.reduce((acc: string[], node) => {
    if (node.data.type.toLowerCase().includes("output")) {
      acc.push(node.id);
    }
    return acc;
  }, []);

  const arrayOfOutputsJoin = arrayOfOutputs
    .map((output) => `"${output}"`)
    .join(", ");

  return arrayOfOutputsJoin;
}

export function truncateLongId(id: string): string {
  let [componentName, newId] = id.split("-");
  if (componentName.length > 15) {
    componentName = componentName.slice(0, 15);
    componentName += "...";
    return componentName + "-" + newId;
  }
  return id;
}

export function extractIdFromLongId(id: string): string {
  let [_, newId] = id.split("-");
  return newId;
}

export function truncateDisplayName(name: string): string {
  if (name.length > 15) {
    name = name.slice(0, 15);
    name += "...";
  }
  return name;
}

export function checkLocalStorageKey(key: string): boolean {
  return localStorage.getItem(key) !== null;
}

export function IncrementObjectKey(
  object: object,
  key: string,
): { newKey: string; increment: number } {
  let count = 1;
  const type = removeCountFromString(key);
  let newKey = type + " " + `(${count})`;
  while (object[newKey]) {
    count++;
    newKey = type + " " + `(${count})`;
  }
  return { newKey, increment: count };
}

export function removeCountFromString(input: string): string {
  // Define a regex pattern to match the count in parentheses
  const pattern = /\s*\(\w+\)\s*$/;

  // Use the `replace` method to remove the matched pattern
  const result = input.replace(pattern, "");

  return result.trim(); // Trim any leading/trailing spaces
}

export function extractTypeFromLongId(id: string): string {
  let [newId, _] = id.split("-");
  return newId;
}

export function createRandomKey(key: string, uid: string): string {
  return removeCountFromString(key) + ` (${uid})`;
}

export function groupByFamily(
  data: APIDataType,
  baseClasses: string,
  left: boolean,
  flow?: NodeType[],
): groupedObjType[] {
  const baseClassesSet = new Set(baseClasses.split("\n"));
  let arrOfPossibleInputs: Array<{
    category: string;
    nodes: nodeGroupedObjType[];
    full: boolean;
    display_name?: string;
  }> = [];
  let arrOfPossibleOutputs: Array<{
    category: string;
    nodes: nodeGroupedObjType[];
    full: boolean;
    display_name?: string;
  }> = [];
  let checkedNodes = new Map();
  const excludeTypes = new Set(["bool", "float", "code", "file", "int"]);

  const checkBaseClass = (template: TemplateVariableType) => {
    return (
      template.type &&
      template.show &&
      ((!excludeTypes.has(template.type) &&
        baseClassesSet.has(template.type)) ||
        (template.input_types &&
          template.input_types.some((inputType) =>
            baseClassesSet.has(inputType),
          )))
    );
  };

  if (flow) {
    // se existir o flow
    for (const node of flow) {
      // para cada node do flow
      if (node!.data!.node!.flow || !node!.data!.node!.template) break; // não faz nada se o node for um group
      const nodeData = node.data;

      const foundNode = checkedNodes.get(nodeData.type); // verifica se o tipo do node já foi checado
      checkedNodes.set(nodeData.type, {
        hasBaseClassInTemplate:
          foundNode?.hasBaseClassInTemplate ||
          Object.values(nodeData.node!.template).some(checkBaseClass),
        hasBaseClassInBaseClasses:
          foundNode?.hasBaseClassInBaseClasses ||
          nodeData.node!.base_classes.some((baseClass) =>
            baseClassesSet.has(baseClass),
          ), //seta como anterior ou verifica se o node tem base class
        displayName: nodeData.node?.display_name,
      });
    }
  }

  for (const [d, nodes] of Object.entries(data)) {
    let tempInputs: nodeGroupedObjType[] = [],
      tempOutputs: nodeGroupedObjType[] = [];

    for (const [n, node] of Object.entries(nodes!)) {
      let foundNode = checkedNodes.get(n);

      if (!foundNode) {
        foundNode = {
          hasBaseClassInTemplate: Object.values(node!.template).some(
            checkBaseClass,
          ),
          hasBaseClassInBaseClasses: node!.base_classes.some((baseClass) =>
            baseClassesSet.has(baseClass),
          ),
          displayName: node?.display_name,
        };
      }

      if (foundNode.hasBaseClassInTemplate)
        tempInputs.push({ node: n, displayName: foundNode.displayName });
      if (foundNode.hasBaseClassInBaseClasses)
        tempOutputs.push({ node: n, displayName: foundNode.displayName });
    }

    const totalNodes = Object.keys(nodes!).length;

    if (tempInputs.length)
      arrOfPossibleInputs.push({
        category: d,
        nodes: tempInputs,
        full: tempInputs.length === totalNodes,
      });
    if (tempOutputs.length)
      arrOfPossibleOutputs.push({
        category: d,
        nodes: tempOutputs,
        full: tempOutputs.length === totalNodes,
      });
  }

  return left
    ? arrOfPossibleOutputs.map((output) => ({
        family: output.category,
        type: output.full
          ? ""
          : output.nodes.map((item) => item.node).join(", "),
        display_name: "",
      }))
    : arrOfPossibleInputs.map((input) => ({
        family: input.category,
        type: input.full ? "" : input.nodes.map((item) => item.node).join(", "),
        display_name: input.nodes.map((item) => item.displayName).join(", "),
      }));
}

// this function is used to get the set of keys from an object
export function getSetFromObject(obj: object, key?: string): Set<string> {
  const set = new Set<string>();
  if (key) {
    for (const objKey in obj) {
      set.add(obj[objKey][key]);
    }
  } else {
    for (const key in obj) {
      set.add(key);
    }
  }
  return set;
}

export function freezeObject(obj: any) {
  if (!obj) return obj;
  return JSON.parse(JSON.stringify(obj));
}
export function isTimeStampString(str: string): boolean {
  const timestampRegex = /^\d{4}-\d{2}-\d{2}T\d{2}:\d{2}:\d{2}(\.\d{3}Z)?$/;
  return timestampRegex.test(str);
}

export function extractColumnsFromRows(
  rows: object[],
<<<<<<< HEAD
  mode: "intersection" | "union" = "union",
=======
  mode: "intersection" | "union",
  excludeColumns?: Array<string>,
>>>>>>> af80b4c4
): (ColDef<any> | ColGroupDef<any>)[] {
  let columnsKeys: { [key: string]: ColDef<any> | ColGroupDef<any> } = {};
  if (rows.length === 0) {
    return [];
  }
  function intersection() {
    for (const key in rows[0]) {
      columnsKeys[key] = {
        headerName: toTitleCase(key),
        field: key,
        cellRenderer: TableAutoCellRender,
        filter: true,
      };
    }
    for (const row of rows) {
      for (const key in columnsKeys) {
        if (!row[key]) {
          delete columnsKeys[key];
        }
      }
    }
  }
  function union() {
    for (const row of rows) {
      for (const key in row) {
        columnsKeys[key] = {
          headerName: toTitleCase(key),
          field: key,
          filter: true,
          cellRenderer: TableAutoCellRender,
          suppressAutoSize: true,
          tooltipField: key,
        };
      }
    }
  }

  if (mode === "intersection") {
    intersection();
  } else {
    union();
  }

  if (excludeColumns) {
    for (const key of excludeColumns) {
      delete columnsKeys[key];
    }
  }

  return Object.values(columnsKeys);
}<|MERGE_RESOLUTION|>--- conflicted
+++ resolved
@@ -351,12 +351,8 @@
 
 export function extractColumnsFromRows(
   rows: object[],
-<<<<<<< HEAD
   mode: "intersection" | "union" = "union",
-=======
-  mode: "intersection" | "union",
   excludeColumns?: Array<string>,
->>>>>>> af80b4c4
 ): (ColDef<any> | ColGroupDef<any>)[] {
   let columnsKeys: { [key: string]: ColDef<any> | ColGroupDef<any> } = {};
   if (rows.length === 0) {
