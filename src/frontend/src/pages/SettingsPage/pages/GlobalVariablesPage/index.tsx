--- conflicted
+++ resolved
@@ -48,33 +48,19 @@
   >();
 
   useEffect(() => {
-<<<<<<< HEAD
-    const rows:Array<{type: string | undefined; id: string;
-       name: string;default_fields:string | undefined}> = [];
-
-    globalVariablesEntries.forEach((entrie) => {
-      const globalVariableObj = globalVariables[entrie];
-
-      rows.push({
-        type: globalVariableObj.type,
-        id: globalVariableObj.id,
-        default_fields: (globalVariableObj.default_fields??[]).join(", "),
-        name: entrie,
-=======
     const rows: Array<{
       type: string | undefined;
       id: string;
       name: string;
       default_fields: string | undefined;
     }> = [];
-    globalVariablesEntries.forEach((e) => {
-      const globalVariableObj = globalVariables[e];
+    globalVariablesEntries.forEach((entrie) => {
+      const globalVariableObj = globalVariables[entrie];
       rows.push({
         type: globalVariableObj.type,
         id: globalVariableObj.id,
         default_fields: (globalVariableObj.default_fields ?? []).join(", "),
-        name: e,
->>>>>>> e65ae371
+        name: entrie,
       });
     });
     setRowData(rows);
