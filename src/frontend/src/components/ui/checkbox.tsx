"use client";

import * as CheckboxPrimitive from "@radix-ui/react-checkbox";
import * as React from "react";
<<<<<<< HEAD
import { cn } from "../../utils";
import IconComponent from "../genericIconComponent";
=======
import { cn } from "../../utils/utils";
>>>>>>> 38f3cb0a

const Checkbox = React.forwardRef<
  React.ElementRef<typeof CheckboxPrimitive.Root>,
  React.ComponentPropsWithoutRef<typeof CheckboxPrimitive.Root>
>(({ className, ...props }, ref) => (
  <CheckboxPrimitive.Root
    ref={ref}
    className={cn(
      "peer h-4 w-4 shrink-0 rounded-sm border border-primary ring-offset-background focus-visible:outline-none focus-visible:ring-2 focus-visible:ring-ring focus-visible:ring-offset-2 disabled:cursor-not-allowed disabled:opacity-50 data-[state=checked]:bg-primary data-[state=checked]:text-primary-foreground",
      className
    )}
    {...props}
  >
    <CheckboxPrimitive.Indicator
      className={cn("flex items-center justify-center text-current")}
    >
      <IconComponent name="Check" className="h-4 w-4" />
    </CheckboxPrimitive.Indicator>
  </CheckboxPrimitive.Root>
));
Checkbox.displayName = CheckboxPrimitive.Root.displayName;

export { Checkbox };<|MERGE_RESOLUTION|>--- conflicted
+++ resolved
@@ -2,12 +2,8 @@
 
 import * as CheckboxPrimitive from "@radix-ui/react-checkbox";
 import * as React from "react";
-<<<<<<< HEAD
-import { cn } from "../../utils";
+import { cn } from "../../utils/utils";
 import IconComponent from "../genericIconComponent";
-=======
-import { cn } from "../../utils/utils";
->>>>>>> 38f3cb0a
 
 const Checkbox = React.forwardRef<
   React.ElementRef<typeof CheckboxPrimitive.Root>,
