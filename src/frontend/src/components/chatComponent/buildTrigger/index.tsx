import { useContext, useState } from "react";
import { Transition } from "@headlessui/react";
import { Zap } from "lucide-react";
import { validateNodes } from "../../../utils";
import { FlowType } from "../../../types/flow";
import Loading from "../../../components/ui/loading";
import { useSSE } from "../../../contexts/SSEContext";
import { typesContext } from "../../../contexts/typesContext";
import { alertContext } from "../../../contexts/alertContext";
import { postBuildInit } from "../../../controllers/API";

import RadialProgressComponent from "../../RadialProgress";
import { TabsContext } from "../../../contexts/tabsContext";

export default function BuildTrigger({
  open,
  flow,
  setIsBuilt,
}: {
  open: boolean;
  flow: FlowType;
  setIsBuilt: any;
  isBuilt: boolean;
}) {
  const { updateSSEData, isBuilding, setIsBuilding, sseData } = useSSE();
  const { reactFlowInstance } = useContext(typesContext);
  const { setTabsState } = useContext(TabsContext);
  const { setErrorData, setSuccessData } = useContext(alertContext);
  const [isIconTouched, setIsIconTouched] = useState(false);
  const eventClick = isBuilding ? "pointer-events-none" : "";
  const [progress, setProgress] = useState(0);

  async function handleBuild(flow: FlowType) {
    try {
      if (isBuilding) {
        return;
      }
      const errors = validateNodes(reactFlowInstance);
      if (errors.length > 0) {
        setErrorData({
          title: "Oops! Looks like you missed something",
          list: errors,
        });
        return;
      }
      const minimumLoadingTime = 200; // in milliseconds
      const startTime = Date.now();
      setIsBuilding(true);

      const allNodesValid = await streamNodeData(flow);
      await enforceMinimumLoadingTime(startTime, minimumLoadingTime);
      setIsBuilt(allNodesValid);
      if (!allNodesValid) {
        setErrorData({
          title: "Oops! Looks like you missed something",
          list: [
            "Check components and retry. Hover over component status icon 🔴 to inspect.",
          ],
        });
      }
    } catch (error) {
      console.error("Error:", error);
    } finally {
      setIsBuilding(false);
    }
  }
  async function streamNodeData(flow: FlowType) {
    // Step 1: Make a POST request to send the flow data and receive a unique session ID
    const response = await postBuildInit(flow);
    const { flowId } = response.data;
    // Step 2: Use the session ID to establish an SSE connection using EventSource
    let validationResults = [];
    let finished = false;
    const apiUrl = `/api/v1/build/stream/${flowId}`;
    const eventSource = new EventSource(apiUrl);

    eventSource.onmessage = (event) => {
      // If the event is parseable, return
      if (!event.data) {
        return;
      }
      const parsedData = JSON.parse(event.data);
      // if the event is the end of the stream, close the connection
      if (parsedData.end_of_stream) {
        eventSource.close();

        return;
      } else if (parsedData.log) {
        // If the event is a log, log it
        setSuccessData({ title: parsedData.log });
      } else if (parsedData.input_keys) {
        setTabsState((old) => {
          return {
            ...old,
            [flowId]: {
              ...old[flowId],
              formKeysData: parsedData,
            },
          };
        });
      } else {
        // Otherwise, process the data
        const isValid = processStreamResult(parsedData);
        setProgress(parsedData.progress);
        validationResults.push(isValid);
      }
    };

    eventSource.onerror = (error: any) => {
      console.error("EventSource failed:", error);
      eventSource.close();
      if (error.data) {
        const parsedData = JSON.parse(error.data);
        setErrorData({ title: parsedData.error });
        setIsBuilding(false);
      }
    };
    // Step 3: Wait for the stream to finish
    while (!finished) {
      await new Promise((resolve) => setTimeout(resolve, 100));
      finished = validationResults.length === flow.data.nodes.length;
    }
    // Step 4: Return true if all nodes are valid, false otherwise
    return validationResults.every((result) => result);
  }

  function processStreamResult(parsedData) {
    // Process each chunk of data here
    // Parse the chunk and update the context
    try {
      updateSSEData({ [parsedData.id]: parsedData });
    } catch (err) {
      console.log("Error parsing stream data: ", err);
    }
    return parsedData.valid;
  }

  async function enforceMinimumLoadingTime(
    startTime: number,
    minimumLoadingTime: number,
  ) {
    const elapsedTime = Date.now() - startTime;
    const remainingTime = minimumLoadingTime - elapsedTime;

    if (remainingTime > 0) {
      return new Promise((resolve) => setTimeout(resolve, remainingTime));
    }
  }

  const handleMouseEnter = () => {
    setIsIconTouched(true);
  };

  const handleMouseLeave = () => {
    setIsIconTouched(false);
  };

  return (
    <Transition
      show={!open}
      appear={true}
      enter="transition ease-out duration-300"
      enterFrom="translate-y-96"
      enterTo="translate-y-0"
      leave="transition ease-in duration-300"
      leaveFrom="translate-y-0"
      leaveTo="translate-y-96"
    >
<<<<<<< HEAD
      <div className="fixed bottom-20 right-4">
=======
      <div
        className={
          "round-buttons-position" + (isBuilt ? " bottom-20" : " bottom-4")
        }
      >
>>>>>>> 0b727f8b
        <div
          className={`${eventClick} round-button-form`}
          onClick={() => {
            handleBuild(flow);
          }}
          onMouseEnter={handleMouseEnter}
          onMouseLeave={handleMouseLeave}
        >
          <button>
            <div className="round-button-div">
              {isBuilding && progress < 1 ? (
                // Render your loading animation here when isBuilding is true
                <RadialProgressComponent
                  // ! confirm below works
                  color={"text-build-trigger"}
                  value={progress}
                ></RadialProgressComponent>
              ) : isBuilding ? (
                <Loading
                  strokeWidth={1.5}
                  className="build-trigger-loading-icon"
                />
              ) : (
<<<<<<< HEAD
                <Zap
                  strokeWidth={1.5}
                  className="sh-6 w-6 fill-build-trigger stroke-build-trigger stroke-1"
                />
=======
                <Zap strokeWidth={1.5} className="build-trigger-icon" />
>>>>>>> 0b727f8b
              )}
            </div>
          </button>
        </div>
      </div>
    </Transition>
  );
}<|MERGE_RESOLUTION|>--- conflicted
+++ resolved
@@ -166,15 +166,7 @@
       leaveFrom="translate-y-0"
       leaveTo="translate-y-96"
     >
-<<<<<<< HEAD
       <div className="fixed bottom-20 right-4">
-=======
-      <div
-        className={
-          "round-buttons-position" + (isBuilt ? " bottom-20" : " bottom-4")
-        }
-      >
->>>>>>> 0b727f8b
         <div
           className={`${eventClick} round-button-form`}
           onClick={() => {
@@ -198,14 +190,10 @@
                   className="build-trigger-loading-icon"
                 />
               ) : (
-<<<<<<< HEAD
                 <Zap
                   strokeWidth={1.5}
                   className="sh-6 w-6 fill-build-trigger stroke-build-trigger stroke-1"
                 />
-=======
-                <Zap strokeWidth={1.5} className="build-trigger-icon" />
->>>>>>> 0b727f8b
               )}
             </div>
           </button>
