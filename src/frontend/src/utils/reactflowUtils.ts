--- conflicted
+++ resolved
@@ -36,49 +36,27 @@
       const sourceHandle = edge.sourceHandle; //right
       const targetHandle = edge.targetHandle; //left
       if (targetHandle) {
-<<<<<<< HEAD
         const targetHandleObject: targetHandleType =
           scapeJSONParse(targetHandle);
         const field = targetHandleObject.fieldName;
         const id: targetHandleType = {
-          type: targetNode.data.node.template[field]?.type,
+          type: targetNode.data.node!.template[field]?.type,
           fieldName: field,
           id: targetNode.data.id,
-          inputTypes: targetNode.data.node.template[field]?.input_types,
+          inputTypes: targetNode.data.node!.template[field]?.input_types,
         };
         if (scapedJSONStringfy(id) !== targetHandle) {
-=======
-        const field = targetHandle.split("|")[1];
-        const id =
-          (targetNode.data.node?.template[field]?.input_types?.join(";") ??
-            targetNode.data.node?.template[field]?.type) +
-          "|" +
-          field +
-          "|" +
-          targetNode.data.id;
-        if (id !== targetHandle) {
->>>>>>> 20787789
           newEdges = newEdges.filter((e) => e.id !== edge.id);
         }
       }
       if (sourceHandle) {
-<<<<<<< HEAD
         const id: sourceHandleType = {
           id: sourceNode.data.id,
-          baseClasses: sourceNode.data.node.base_classes,
+          baseClasses: sourceNode.data.node!.base_classes,
           dataType: sourceNode.data.type,
         };
         if (scapedJSONStringfy(id) !== sourceHandle) {
           newEdges = newEdges.filter((e) => e.id !== edge.id);
-=======
-        const id = [
-          sourceNode.data.type,
-          sourceNode.data.id,
-          ...sourceNode.data.node?.base_classes!,
-        ].join("|");
-        if (id !== sourceHandle) {
-          newEdges = newEdges.filter((edg) => edg.id !== edge.id);
->>>>>>> 20787789
         }
       }
     }
@@ -91,11 +69,10 @@
   { source, target, sourceHandle, targetHandle }: Connection,
   reactFlowInstance: ReactFlowInstance
 ) {
-  const targetHandleObject: targetHandleType = scapeJSONParse(targetHandle);
-  const sourceHandleObject: sourceHandleType = scapeJSONParse(sourceHandle);
+  const targetHandleObject: targetHandleType = scapeJSONParse(targetHandle!);
+  const sourceHandleObject: sourceHandleType = scapeJSONParse(sourceHandle!);
   console.log(sourceHandleObject, targetHandleObject);
   if (
-<<<<<<< HEAD
     targetHandleObject.inputTypes?.some(
       (n) => n === sourceHandleObject.dataType
     ) ||
@@ -105,22 +82,6 @@
         t === targetHandleObject.type
     ) ||
     targetHandleObject.type === "str"
-=======
-    targetHandle
-      ?.split("|")[0]
-      .split(";")
-      .some((target) => target === sourceHandle?.split("|")[0]) ||
-    sourceHandle
-      ?.split("|")
-      .slice(2)
-      .some((target) =>
-        targetHandle
-          ?.split("|")[0]
-          .split(";")
-          .some((n) => n === target)
-      ) ||
-    targetHandle?.split("|")[0] === "str"
->>>>>>> 20787789
   ) {
     let targetNode = reactFlowInstance?.getNode(target!)?.data?.node;
     if (!targetNode) {
@@ -132,19 +93,11 @@
         return true;
       }
     } else if (
-<<<<<<< HEAD
       (!targetNode.template[targetHandleObject.fieldName].list &&
         !reactFlowInstance
           .getEdges()
           .find((e) => e.targetHandle === targetHandle)) ||
       targetNode.template[targetHandleObject.fieldName].list
-=======
-      (!targetNode.template[targetHandle?.split("|")[1]!].list &&
-        !reactFlowInstance
-          .getEdges()
-          .find((e) => e.targetHandle === targetHandle)) ||
-      targetNode.template[targetHandle?.split("|")[1]!].list
->>>>>>> 20787789
     ) {
       return true;
     }
@@ -202,37 +155,24 @@
     // Add the new node to the list of nodes in state
   });
 
-<<<<<<< HEAD
-  newFlow.edges.forEach((e: Edge) => {
-    e.source = idsMap[e.source];
-    e.target = idsMap[e.target];
-    const sourceHandleObject: sourceHandleType = scapeJSONParse(e.sourceHandle);
-    e.sourceHandle = scapedJSONStringfy({
-      ...sourceHandleObject,
-      id: e.source,
-    });
-    const targetHandleObject: targetHandleType = scapeJSONParse(e.targetHandle);
-    e.targetHandle = scapedJSONStringfy({
-      ...targetHandleObject,
-      id: e.target,
-    });
-    e.id =
-=======
-  newFlow.edges.forEach((edge) => {
+  newFlow.edges.forEach((edge: Edge) => {
     edge.source = idsMap[edge.source];
     edge.target = idsMap[edge.target];
-    let sourceHandleSplitted = edge.sourceHandle!.split("|");
-    edge.sourceHandle =
-      sourceHandleSplitted[0] +
-      "|" +
-      edge.source +
-      "|" +
-      sourceHandleSplitted.slice(2).join("|");
-    let targetHandleSplitted = edge.targetHandle!.split("|");
-    edge.targetHandle =
-      targetHandleSplitted.slice(0, -1).join("|") + "|" + edge.target;
+    const sourceHandleObject: sourceHandleType = scapeJSONParse(
+      edge.sourceHandle!
+    );
+    edge.sourceHandle = scapedJSONStringfy({
+      ...sourceHandleObject,
+      id: edge.source,
+    });
+    const targetHandleObject: targetHandleType = scapeJSONParse(
+      edge.targetHandle!
+    );
+    edge.targetHandle = scapedJSONStringfy({
+      ...targetHandleObject,
+      id: edge.target,
+    });
     edge.id =
->>>>>>> 20787789
       "reactflow__edge-" +
       edge.source +
       edge.sourceHandle +
@@ -275,16 +215,11 @@
           !reactFlowInstance
             .getEdges()
             .some(
-<<<<<<< HEAD
-              (e) =>
-                (scapeJSONParse(e.targetHandle) as targetHandleType)
+              (edge) =>
+                (scapeJSONParse(edge.targetHandle!) as targetHandleType)
                   .fieldName === t &&
-                (scapeJSONParse(e.targetHandle) as targetHandleType).id === n.id
-=======
-              (edge) =>
-                edge.targetHandle?.split("|")[1] === t &&
-                edge.targetHandle.split("|")[2] === node.id
->>>>>>> 20787789
+                (scapeJSONParse(edge.targetHandle!) as targetHandleType).id ===
+                  node.id
             )
           ? [
               `${type} is missing ${
@@ -321,7 +256,6 @@
   return newName;
 }
 
-<<<<<<< HEAD
 export function updateEdgesHandleIds({
   edges,
   nodes,
@@ -341,24 +275,25 @@
     if (target && targetNode) {
       let field = target.split("|")[1];
       newTarget = {
-        type: targetNode.data.node.template[field].type,
+        type: targetNode.data.node!.template[field].type,
         fieldName: field,
         id: targetNode.data.id,
-        inputTypes: targetNode.data.node.template[field].input_types,
+        inputTypes: targetNode.data.node!.template[field].input_types,
       };
     }
     if (source && sourceNode) {
       newSource = {
         dataType: sourceNode.data.type,
         id: sourceNode.data.id,
-        baseClasses: sourceNode.data.node.base_classes,
+        baseClasses: sourceNode.data.node!.base_classes,
       };
     }
-    edge.sourceHandle = scapedJSONStringfy(newSource);
-    edge.targetHandle = scapedJSONStringfy(newTarget);
+    edge.sourceHandle = scapedJSONStringfy(newSource!);
+    edge.targetHandle = scapedJSONStringfy(newTarget!);
   });
   return newEdges;
-=======
+}
+
 export function handleKeyDown(
   e: React.KeyboardEvent<HTMLInputElement>,
   inputValue: string | string[] | null,
@@ -385,7 +320,6 @@
     e.preventDefault();
     e.stopPropagation();
   }
->>>>>>> 20787789
 }
 
 export function getConnectedNodes(
