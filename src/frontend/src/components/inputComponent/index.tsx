import { useEffect, useState } from "react";
import { InputComponentType } from "../../types/components";
import { classNames } from "../../utils/utils";
import { Input } from "../ui/input";

export default function InputComponent({
  value,
  onChange,
  disabled,
  password,
  editNode = false,
}: InputComponentType) {
  const [pwdVisible, setPwdVisible] = useState(false);
<<<<<<< HEAD
  const [myValue, setMyValue] = useState(value);

  useEffect(() => {
    setMyValue(value);
  }, [value]);
=======
>>>>>>> 45673dcd

  // Clear component state
  useEffect(() => {
    if (disabled) {
      onChange("");
    }
  }, [disabled, onChange]);

  return (
<<<<<<< HEAD
    <div className="relative w-full">
      <Input
        value={value}
        disabled={disabled}
        className={classNames(
          password && !pwdVisible && value !== "" ? " text-clip password " : "",
          editNode ? " input-edit-node " : "",
=======
    <div className={disabled ? "input-component-div" : "relative"}>
      <input
        value={value}
        className={classNames(
          disabled ? " input-disable " : "",
          password && !pwdVisible && value !== "" ? " text-clip password " : "",
          editNode ? " input-edit-node " : " input-primary ",
>>>>>>> 45673dcd
          password && editNode ? "pr-8" : "",
          password && !editNode ? "pr-10" : "",
          "nopan nodrag noundo nocopy"
        )}
        placeholder={password && editNode ? "Key" : "Type something..."}
        onChange={(e) => {
          onChange(e.target.value);
          setMyValue(e.target.value);
        }}
      />
      {password && (
        <button
          className={classNames(
            editNode
              ? "input-component-true-button"
              : "input-component-false-button"
          )}
          onClick={() => {
            setPwdVisible(!pwdVisible);
          }}
        >
          {password &&
            (pwdVisible ? (
              <svg
                xmlns="http://www.w3.org/2000/svg"
                fill="none"
                viewBox="0 0 24 24"
                strokeWidth={1.5}
                stroke="currentColor"
                className={classNames(
                  editNode
                    ? "input-component-true-svg"
                    : "input-component-false-svg"
                )}
              >
                <path
                  strokeLinecap="round"
                  strokeLinejoin="round"
                  d="M3.98 8.223A10.477 10.477 0 001.934 12C3.226 16.338 7.244 19.5 12 19.5c.993 0 1.953-.138 2.863-.395M6.228 6.228A10.45 10.45 0 0112 4.5c4.756 0 8.773 3.162 10.065 7.498a10.523 10.523 0 01-4.293 5.774M6.228 6.228L3 3m3.228 3.228l3.65 3.65m7.894 7.894L21 21m-3.228-3.228l-3.65-3.65m0 0a3 3 0 10-4.243-4.243m4.242 4.242L9.88 9.88"
                />
              </svg>
            ) : (
              <svg
                xmlns="http://www.w3.org/2000/svg"
                fill="none"
                viewBox="0 0 24 24"
                strokeWidth={1.5}
                stroke="currentColor"
                className={classNames(
                  editNode
                    ? "input-component-true-svg"
                    : "input-component-false-svg"
                )}
              >
                <path
                  strokeLinecap="round"
                  strokeLinejoin="round"
                  d="M2.036 12.322a1.012 1.012 0 010-.639C3.423 7.51 7.36 4.5 12 4.5c4.638 0 8.573 3.007 9.963 7.178.07.207.07.431 0 .639C20.577 16.49 16.64 19.5 12 19.5c-4.638 0-8.573-3.007-9.963-7.178z"
                />
                <path
                  strokeLinecap="round"
                  strokeLinejoin="round"
                  d="M15 12a3 3 0 11-6 0 3 3 0 016 0z"
                />
              </svg>
            ))}
        </button>
      )}
    </div>
  );
}<|MERGE_RESOLUTION|>--- conflicted
+++ resolved
@@ -11,14 +11,6 @@
   editNode = false,
 }: InputComponentType) {
   const [pwdVisible, setPwdVisible] = useState(false);
-<<<<<<< HEAD
-  const [myValue, setMyValue] = useState(value);
-
-  useEffect(() => {
-    setMyValue(value);
-  }, [value]);
-=======
->>>>>>> 45673dcd
 
   // Clear component state
   useEffect(() => {
@@ -28,7 +20,6 @@
   }, [disabled, onChange]);
 
   return (
-<<<<<<< HEAD
     <div className="relative w-full">
       <Input
         value={value}
@@ -36,23 +27,12 @@
         className={classNames(
           password && !pwdVisible && value !== "" ? " text-clip password " : "",
           editNode ? " input-edit-node " : "",
-=======
-    <div className={disabled ? "input-component-div" : "relative"}>
-      <input
-        value={value}
-        className={classNames(
-          disabled ? " input-disable " : "",
-          password && !pwdVisible && value !== "" ? " text-clip password " : "",
-          editNode ? " input-edit-node " : " input-primary ",
->>>>>>> 45673dcd
           password && editNode ? "pr-8" : "",
-          password && !editNode ? "pr-10" : "",
-          "nopan nodrag noundo nocopy"
+          password && !editNode ? "pr-10" : ""
         )}
         placeholder={password && editNode ? "Key" : "Type something..."}
         onChange={(e) => {
           onChange(e.target.value);
-          setMyValue(e.target.value);
         }}
       />
       {password && (
