import {
  Connection,
  Edge,
  Node,
  OnEdgesChange,
  OnNodesChange,
  ReactFlowInstance,
  Viewport,
} from "reactflow";
import { BuildStatus } from "../../../constants/enums";
import { VertexBuildTypeAPI } from "../../api";
<<<<<<< HEAD
import { FlowState } from "../../tabs";

export type chatInputType = {
  result: string;
  files?: string[];
};

export type ChatOutputType = {
  message: string;
  sender: string;
  sender_name: string;
  stream_url?: string;
  files?: string[];
=======
import { ChatInputType, ChatOutputType } from "../../chat";
import { FlowState } from "../../tabs";

export type FlowPoolObjectType = {
  timestamp: string;
  valid: boolean;
  messages: Array<ChatOutputType | ChatInputType> | [];
  data: {
    artifacts: any | ChatOutputType | ChatInputType;
    results: any | ChatOutputType | ChatInputType;
  };
  duration?: string;
  progress?: number;
  id: string;
  buildId: string;
>>>>>>> d8907827
};

export type FlowPoolObjectTypeNew = {
  //build
  //1 - error->logs
  //2 - success-> result
  timestamp: string;
  valid: boolean;
<<<<<<< HEAD
  messages: Array<ChatOutputType | chatInputType> | [];
=======
>>>>>>> d8907827
  data: {
    logs?: any | ChatOutputType | ChatInputType;
    results: any | ChatOutputType | ChatInputType;
  };
  duration?: string;
  progress?: number;
  //retrieve component type from id
  id: string;
  buildId: string;
};

export type FlowPoolObjectTypeNew = {
  //build
  //1 - error->logs
  //2 - success-> result
  timestamp: string;
  valid: boolean;
  data: {
    logs?: any | ChatOutputType | chatInputType;
    results: any | ChatOutputType | chatInputType;
  };
  duration?: string;
  progress?: number;
  //retrieve component type from id
  id: string;
  buildId: string;
};

export type VertexLayerElementType = {
  id: string;
  reference?: string;
};

export type FlowPoolType = {
  [key: string]: Array<VertexBuildTypeAPI>;
};

export type FlowStoreType = {
  onFlowPage: boolean;
  setOnFlowPage: (onFlowPage: boolean) => void;
  flowPool: FlowPoolType;
  inputs: Array<{
    type: string;
    id: string;
    displayName: string;
  }>;
  outputs: Array<{
    type: string;
    id: string;
    displayName: string;
  }>;
  hasIO: boolean;
  setFlowPool: (flowPool: FlowPoolType) => void;
  addDataToFlowPool: (data: VertexBuildTypeAPI, nodeId: string) => void;
  CleanFlowPool: () => void;
  isBuilding: boolean;
  isPending: boolean;
  setIsBuilding: (isBuilding: boolean) => void;
  setPending: (isPending: boolean) => void;
  resetFlow: (flow: {
    nodes: Node[];
    edges: Edge[];
    viewport: Viewport;
  }) => void;
  reactFlowInstance: ReactFlowInstance | null;
  setReactFlowInstance: (newState: ReactFlowInstance) => void;
  flowState: FlowState | undefined;
  setFlowState: (
    state:
      | FlowState
      | undefined
      | ((oldState: FlowState | undefined) => FlowState),
  ) => void;
  nodes: Node[];
  edges: Edge[];
  onNodesChange: OnNodesChange;
  onEdgesChange: OnEdgesChange;
  setNodes: (
    update: Node[] | ((oldState: Node[]) => Node[]),
    skipSave?: boolean,
  ) => void;
  setEdges: (
    update: Edge[] | ((oldState: Edge[]) => Edge[]),
    skipSave?: boolean,
  ) => void;
  setNode: (id: string, update: Node | ((oldState: Node) => Node)) => void;
  getNode: (id: string) => Node | undefined;
  deleteNode: (nodeId: string | Array<string>) => void;
  deleteEdge: (edgeId: string | Array<string>) => void;
  paste: (
    selection: { nodes: any; edges: any },
    position: { x: number; y: number; paneX?: number; paneY?: number },
  ) => void;
  lastCopiedSelection: { nodes: any; edges: any } | null;
  setLastCopiedSelection: (
    newSelection: { nodes: any; edges: any } | null,
    isCrop?: boolean,
  ) => void;
  cleanFlow: () => void;
  setFilterEdge: (newState) => void;
  getFilterEdge: any[];
  onConnect: (connection: Connection) => void;
  unselectAll: () => void;
  buildFlow: ({
    startNodeId,
    stopNodeId,
    input_value,
    files,
    silent,
  }: {
    startNodeId?: string;
    stopNodeId?: string;
    input_value?: string;
    files?: string[];
    silent?: boolean;
  }) => Promise<void>;
  getFlow: () => { nodes: Node[]; edges: Edge[]; viewport: Viewport };
  updateVerticesBuild: (
    vertices: {
      verticesIds: string[];
      verticesLayers: VertexLayerElementType[][];
      runId: string;
      verticesToRun: string[];
    } | null,
  ) => void;
  addToVerticesBuild: (vertices: string[]) => void;
  removeFromVerticesBuild: (vertices: string[]) => void;
  verticesBuild: {
    verticesIds: string[];
    verticesLayers: VertexLayerElementType[][];
    runId: string;
    verticesToRun: string[];
  } | null;
  updateBuildStatus: (nodeId: string[], status: BuildStatus) => void;
  revertBuiltStatusFromBuilding: () => void;
  flowBuildStatus: {
    [key: string]: { status: BuildStatus; timestamp?: string };
  };
  updateFlowPool: (
    nodeId: string,
<<<<<<< HEAD
    data: VertexBuildTypeAPI | ChatOutputType | chatInputType,
    buildId?: string,
=======
    data: VertexBuildTypeAPI | ChatOutputType | ChatInputType,
    buildId?: string
>>>>>>> d8907827
  ) => void;
  getNodePosition: (nodeId: string) => { x: number; y: number };
};<|MERGE_RESOLUTION|>--- conflicted
+++ resolved
@@ -9,21 +9,6 @@
 } from "reactflow";
 import { BuildStatus } from "../../../constants/enums";
 import { VertexBuildTypeAPI } from "../../api";
-<<<<<<< HEAD
-import { FlowState } from "../../tabs";
-
-export type chatInputType = {
-  result: string;
-  files?: string[];
-};
-
-export type ChatOutputType = {
-  message: string;
-  sender: string;
-  sender_name: string;
-  stream_url?: string;
-  files?: string[];
-=======
 import { ChatInputType, ChatOutputType } from "../../chat";
 import { FlowState } from "../../tabs";
 
@@ -39,28 +24,6 @@
   progress?: number;
   id: string;
   buildId: string;
->>>>>>> d8907827
-};
-
-export type FlowPoolObjectTypeNew = {
-  //build
-  //1 - error->logs
-  //2 - success-> result
-  timestamp: string;
-  valid: boolean;
-<<<<<<< HEAD
-  messages: Array<ChatOutputType | chatInputType> | [];
-=======
->>>>>>> d8907827
-  data: {
-    logs?: any | ChatOutputType | ChatInputType;
-    results: any | ChatOutputType | ChatInputType;
-  };
-  duration?: string;
-  progress?: number;
-  //retrieve component type from id
-  id: string;
-  buildId: string;
 };
 
 export type FlowPoolObjectTypeNew = {
@@ -70,8 +33,8 @@
   timestamp: string;
   valid: boolean;
   data: {
-    logs?: any | ChatOutputType | chatInputType;
-    results: any | ChatOutputType | chatInputType;
+    logs?: any | ChatOutputType | ChatInputType;
+    results: any | ChatOutputType | ChatInputType;
   };
   duration?: string;
   progress?: number;
@@ -123,7 +86,7 @@
     state:
       | FlowState
       | undefined
-      | ((oldState: FlowState | undefined) => FlowState),
+      | ((oldState: FlowState | undefined) => FlowState)
   ) => void;
   nodes: Node[];
   edges: Edge[];
@@ -131,11 +94,11 @@
   onEdgesChange: OnEdgesChange;
   setNodes: (
     update: Node[] | ((oldState: Node[]) => Node[]),
-    skipSave?: boolean,
+    skipSave?: boolean
   ) => void;
   setEdges: (
     update: Edge[] | ((oldState: Edge[]) => Edge[]),
-    skipSave?: boolean,
+    skipSave?: boolean
   ) => void;
   setNode: (id: string, update: Node | ((oldState: Node) => Node)) => void;
   getNode: (id: string) => Node | undefined;
@@ -143,12 +106,12 @@
   deleteEdge: (edgeId: string | Array<string>) => void;
   paste: (
     selection: { nodes: any; edges: any },
-    position: { x: number; y: number; paneX?: number; paneY?: number },
+    position: { x: number; y: number; paneX?: number; paneY?: number }
   ) => void;
   lastCopiedSelection: { nodes: any; edges: any } | null;
   setLastCopiedSelection: (
     newSelection: { nodes: any; edges: any } | null,
-    isCrop?: boolean,
+    isCrop?: boolean
   ) => void;
   cleanFlow: () => void;
   setFilterEdge: (newState) => void;
@@ -175,7 +138,7 @@
       verticesLayers: VertexLayerElementType[][];
       runId: string;
       verticesToRun: string[];
-    } | null,
+    } | null
   ) => void;
   addToVerticesBuild: (vertices: string[]) => void;
   removeFromVerticesBuild: (vertices: string[]) => void;
@@ -192,13 +155,8 @@
   };
   updateFlowPool: (
     nodeId: string,
-<<<<<<< HEAD
-    data: VertexBuildTypeAPI | ChatOutputType | chatInputType,
-    buildId?: string,
-=======
     data: VertexBuildTypeAPI | ChatOutputType | ChatInputType,
     buildId?: string
->>>>>>> d8907827
   ) => void;
   getNodePosition: (nodeId: string) => { x: number; y: number };
 };